--- conflicted
+++ resolved
@@ -45,7 +45,7 @@
 #[derive(PartialEq, Eq)]
 pub struct Tree {
     /// Number of free 4K frames.
-    #[bits(13)]
+    #[bits(15)]
     pub free: usize,
     /// Number of free 4K frames.
     #[bits(4)]
@@ -55,7 +55,7 @@
     /// Are the frames movable?
     #[bits(2)]
     pub kind: Kind,
-    #[bits(12)]
+    #[bits(10)]
     __: (),
 }
 
@@ -95,22 +95,9 @@
     }
 }
 
-<<<<<<< HEAD
-#[bitfield(u16)]
-#[derive(PartialEq, Eq)]
-// Changes for 16K: None, as we handle 265MiB Trees, wich are 2^14 16KiB BF, so counter stays the same, only the number of children changes from 32 to 8.
-pub struct Tree {
-    /// Number of free 4K/16K base frames.
-    #[bits(15)]
-    pub free: usize,
-    /// If this subtree is reserved by a CPU.
-    pub reserved: bool,
-}
-=======
 const _: () = assert!(1 << Tree::FREE_BITS >= TREE_FRAMES);
 const _: () = assert!(1 << Tree::HUGE_BITS >= TREE_HUGE);
 
->>>>>>> c6d3eb0a
 impl Atomic for Tree {
     type I = AtomicU32;
 }
