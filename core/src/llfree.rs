//! Upper allocator implementation

use core::mem::align_of;
use core::sync::atomic::AtomicU64;
use core::{fmt, slice};

use bitfield_struct::bitfield;
use log::{error, info, warn};

use super::trees::Trees;
use super::{Alloc, Init};
use crate::atomic::{Atom, Atomic};
use crate::entry::{LocalTree, Preferred};
use crate::lower::Lower;
use crate::util::{size_of_slice, spin_wait, Align};
use crate::{Error, MetaSize, Result, CAS_RETRIES};

/// This allocator splits its memory range into chunks.
/// These chunks are reserved by CPUs to reduce sharing.
/// Allocations/frees within the chunk are handed over to the
/// lower allocator.
/// These chunks are, due to the inner workins of the lower allocator,
/// called *trees*.
///
/// This allocator stores the tree entries in a packed array.
/// For reservations, the allocator simply scans the array for free entries,
/// while prioritizing partially empty already fragmented chunks to avoid
/// further fragmentation.
///
/// This volatile shared metadata is rebuild on boot from
/// the persistent metadata of the lower allocator.
#[repr(align(64))]
pub struct LLFree<'a> {
    /// CPU local data (only shared between CPUs if the memory area is too small)
    local: &'a [Align<Local>],
    /// Metadata of the lower alloc
    pub lower: Lower<'a>,
    /// Manages the allocators trees
    pub trees: Trees<'a, { Lower::N }>,
}

unsafe impl Send for LLFree<'_> {}
unsafe impl Sync for LLFree<'_> {}

/// Size of the dynamic metadata
struct Metadata {
    local_size: usize,
    tree_size: usize,
}

impl Metadata {
    fn new(cores: usize, frames: usize) -> Self {
        let cores = cores.clamp(1, frames.div_ceil(Lower::N));
        let local_size = size_of_slice::<Align<Local>>(cores);
        let tree_size = Trees::<{ Lower::N }>::metadata_size(frames);
        Self {
            local_size,
            tree_size,
        }
    }
}

impl<'a> Alloc<'a> for LLFree<'a> {
    const MAX_ORDER: usize = Lower::MAX_ORDER;
    const HUGE_ORDER: usize = Lower::HUGE_ORDER;

    /// Return the name of the allocator.
    #[cold]
    #[cfg(feature="16K")]
    fn name() -> &'static str {
        "LLFree16K"
    }

    #[cfg(not(feature="16K"))]
    fn name() -> &'static str {
        "LLFree"
    }

    /// Initialize the allocator.
    #[cold]
    fn new(
        mut cores: usize,
        frames: usize,
        init: Init,
        primary: &'a mut [u8],
        secondary: &'a mut [u8],
    ) -> Result<Self> {
        info!(
            "initializing c={cores} f={frames} {:?} {:?}",
            primary.as_ptr_range(),
            secondary.as_ptr_range()
        );

        if frames < Lower::N * cores {
            warn!("memory {} < {}", frames, Lower::N * cores);
            cores = frames.div_ceil(Lower::N);
        }

        let m = Metadata::new(cores, frames);
        if !secondary.as_ptr().is_aligned_to(align_of::<Align>())
            || secondary.len() < m.local_size + m.tree_size
        {
            error!("secondary metadata");
            return Err(Error::Memory);
        }

        // Create lower allocator
        let lower = Lower::new(frames, init, primary)?;
<<<<<<< HEAD
        //info!("Lower Allocater: {lower:#?}");
        let (local, trees) = secondary.split_at_mut(local_size);
=======

        let (local, trees) = secondary.split_at_mut(m.local_size);
>>>>>>> 2977b2ed

        // Init per-cpu data
        let local = unsafe { slice::from_raw_parts_mut(local.as_mut_ptr().cast(), cores) };
        local.fill_with(Default::default);

        // Init tree array
        let trees = Trees::new(frames, trees, |start| lower.free_in_tree(start));

        Ok(Self {
            local,
            lower,
            trees,
        })
    }

    fn metadata_size(cores: usize, frames: usize) -> MetaSize {
        let m = Metadata::new(cores, frames);
        MetaSize {
            primary: Lower::metadata_size(frames),
            secondary: m.local_size + m.tree_size,
        }
    }

    fn metadata(&mut self) -> (&'a mut [u8], &'a mut [u8]) {
        let m = Self::metadata_size(self.local.len(), self.lower.frames());
        let secondary = unsafe {
            slice::from_raw_parts_mut(self.local.as_ptr().cast_mut().cast(), m.secondary)
        };
        (self.lower.metadata(), secondary)
    }

    fn get(&self, core: usize, order: usize) -> Result<usize> {
        if order > Lower::MAX_ORDER {
            error!("invalid order");
            return Err(Error::Memory);
        }
        // We might have more cores than cpu-local data
        let core = core % self.local.len();

        // Retry allocation up to n times if it fails due to a concurrent update
        for _ in 0..CAS_RETRIES {
            //info!("Retrying allocation {i} for order o={order}. local Allocator State: {:?}", self.local);
            match self.get_inner(core, order) {
                Ok(frame) => return Ok(frame),
                Err(Error::Retry) => continue,
                Err(e) => return Err(e),
            }
        }
        error!("Exceeding retries");
        Err(Error::Memory)
    }

    fn put(&self, core: usize, frame: usize, order: usize) -> Result<()> {
        if frame >= self.lower.frames() {
            error!("invalid frame number");
            return Err(Error::Memory);
        }

        // First free the frame in the lower allocator
        self.lower.put(frame, order)?;

        // Then update local / global counters
        let i = frame / Lower::N;
        let local = &self.local[core % self.local.len()];

        // Update the put-reserve heuristic
        let may_reserve = local.frees_push(i);

        // Try update own tree first
        let num_frames = 1 << order;
        if let Ok(_) = local
            .preferred
            .fetch_update(|v| v.inc(num_frames, Lower::N, |s| s / Lower::N == i))
        {
            return Ok(());
        }

        let mut reserved = false;
        // Tree not owned by us -> update global
        let min = Trees::<{ Lower::N }>::MIN_FREE;
        // Increment or reserve the tree
        let tree = self.trees[i]
            .fetch_update(|v| {
                let v = v.inc(num_frames, Lower::N);
                if may_reserve && !v.reserved() && v.free() > min {
                    // Reserve the tree that was targeted by the last N frees
                    reserved = true;
                    Some(v.with_free(0).with_reserved(true))
                } else {
                    reserved = false; // <- This is very important if CAS fails!
                    Some(v)
                }
            })
            .unwrap();

        if reserved {
            // Change preferred tree if to speedup future frees
            let free = tree.free() + num_frames;
            let entry = Preferred::tree(i * Lower::N, free, false);
            if !self.swap_reserved(&local.preferred, entry, false) {
                // Rollback reservation
                self.trees[i]
                    .fetch_update(|v| v.unreserve_add(free, Lower::N))
                    .expect("rollback failed");
            }
            Ok(())
        } else {
            // Update free statistic
            local.frees_push(i);
            Ok(())
        }
    }

    fn is_free(&self, frame: usize, order: usize) -> bool {
        if frame < self.lower.frames() {
            self.lower.is_free(frame, order)
        } else {
            false
        }
    }

    fn frames(&self) -> usize {
        self.lower.frames()
    }

    fn cores(&self) -> usize {
        self.local.len()
    }

    fn allocated_frames(&self) -> usize {
        self.frames() - self.free_frames()
    }

    fn drain(&self, core: usize) -> Result<()> {
        let local = &self.local[core % self.local.len()];
        // ignore cas errors
        self.swap_reserved(&local.preferred, Preferred::default(), false);
        Ok(())
    }

    fn free_frames(&self) -> usize {
        let mut frames = 0;
        // Global array
        for tree in self.trees.iter() {
            frames += tree.load().free();
        }
        // Frames allocated in reserved trees
        for local in self.local.iter() {
            if let Some(LocalTree { free, .. }) = local.preferred.load().tree {
                frames += free;
            }
        }
        frames
    }

    fn free_huge_frames(&self) -> usize {
        let mut counter = 0;
        self.lower.for_each_huge_frame(|_, c| {
            if c == (1 << Lower::HUGE_ORDER) {
                counter += 1;
            }
        });
        counter
    }

    fn free_at(&self, frame: usize, order: usize) -> usize {
        if order == Lower::N {
            let tree = self.trees[frame / Lower::N].load();
            if tree.reserved() {
                for local in self.local {
                    let local = local.preferred.load();
                    if let Some(tree) = local.tree
                        && tree.frame / Lower::N == frame / Lower::N
                    {
                        return tree.free;
                    }
                }
                0
            } else {
                tree.free()
            }
        } else if order <= Self::MAX_ORDER {
            self.lower.free_at(frame, order)
        } else {
            0
        }
    }
}

impl LLFree<'_> {
    /// Try to allocate a frame with the given order
    fn get_inner(&self, core: usize, order: usize) -> Result<usize> {
        // Select local data (which can be shared between cores if we do not have enough memory)
        let local = &self.local[core];

        // Try decrementing the local counter
        let mut locked = false;
        let old = local
            .preferred
            .fetch_update(|v| v.dec_or_lock(1 << order, &mut locked));

        // If decrement succeeded
        if !locked
            && let Ok(preferred) = old
            && let Some(tree) = preferred.tree
        {
            assert!(tree.free >= (1 << order));

            // Try allocating with the lower allocator
            match self.get_lower(tree, order) {
                Ok(LocalTree { frame, free }) => {
                    if order < 6 && tree.frame / 64 != frame / 64 {
                        // Save start index for small allocations
                        if let Err(_) = local.preferred.compare_exchange(
                            Preferred::tree(tree.frame, free, false),
                            Preferred::tree(frame, free, false),
                        ) {
                            info!("start update failed");
                        }
                    }
                    Ok(frame)
                }
                Err(Error::Memory) => {
                    // Failure due to fragmentation
                    // Reset counters, reserve new entry and retry allocation
                    warn!("alloc failed o={order} => retry");
                    // Increment global to prevent race condition with concurrent reservation
                    self.trees[tree.frame / Lower::N]
                        .fetch_update(|v| Some(v.inc(1 << order, Lower::N)))
                        .unwrap();

                    self.reserve_or_wait(core, order, preferred)
                }
                Err(e) => Err(e),
            }
        } else if let Ok(preferred) = old
            && locked
        {
            // Local tree is now locked by us

            // Try sync with global counter
            if let Some(tree) = preferred.tree {
                if self.sync_with_global(&local.preferred, tree) {
                    warn!("sync success");
                    // Success -> Retry allocation
                    return Err(Error::Retry);
                }
            }
<<<<<<< HEAD
            Err(Error::Memory) => {
                // Failure due to fragmentation
                // Reset counters, reserve new entry and retry allocation
                warn!("alloc failed o={order} => retry");
                info!("Allocator State: {:?}", &self);
                // Increment global to prevent race condition with concurrent reservation
                self.trees[tree.frame / Lower::N]
                    .fetch_update(|v| v.inc(1 << order, Lower::N))
                    .expect("Undo failed");

                self.reserve_or_wait(core, order)
=======

            // The local tree is full -> reserve a new one
            self.reserve_and_get(core, order, preferred)
        } else {
            warn!("wait");
            // Old tree is already locked
            // Wait for concurrent reservation to end
            if !spin_wait(CAS_RETRIES, || !local.preferred.load().locked) {
                warn!("Timeout reservation wait");
>>>>>>> 2977b2ed
            }
            Err(Error::Retry)
        }
    }

    /// Allocate a frame in the lower allocator
    fn get_lower(&self, tree: LocalTree, order: usize) -> Result<LocalTree> {
        let frame = self.lower.get(tree.frame, order)?;
        Ok(LocalTree {
            frame,
            free: tree.free - (1 << order),
        })
    }

    /// Frees from other CPUs update the global entry -> sync free counters.
    ///
    /// Returns if the global counter was large enough
    fn sync_with_global(&self, local: &Atom<Preferred>, tree: LocalTree) -> bool {
        let i = tree.frame / Lower::N;
        let min = Trees::<{ Lower::N }>::MIN_FREE;
        if let Ok(entry) = self.trees[i].fetch_update(|e| e.sync_steal(tree.free, min)) {
            debug_assert!(tree.free + entry.free() <= Lower::N);
            local
                .fetch_update(|v| v.inc_unlock(entry.free(), Lower::N))
                .expect("Sync failed");
            true
        } else {
            false
        }
    }

    /// Try to reserve a new tree or wait for concurrent reservations to finish.
    fn reserve_or_wait(&self, core: usize, order: usize, old: Preferred) -> Result<usize> {
        let preferred = &self.local[core].preferred;

        // Set the reserved flag, locking the reservation
        if !old.locked {
            if let Ok(old) =
                preferred.fetch_update(|v| (!v.locked).then_some(Preferred { locked: true, ..v }))
                // not already locked
                && !old.locked
            {
                // Try reserve new tree
                return self.reserve_and_get(core, order, old);
            }
        }

        // Wait for concurrent reservation to end
        if !spin_wait(CAS_RETRIES, || !preferred.load().locked) {
            warn!("Timeout reservation wait");
        }
        Err(Error::Retry)
    }

    /// Reserve a new tree and allocate the frame in it
    fn reserve_and_get(&self, core: usize, order: usize, old: Preferred) -> Result<usize> {
        assert!(!old.locked); // No reservation in progress
        let preferred = &self.local[core].preferred;

        // Try reserve new tree
        let start = if let Some(LocalTree { frame: start, .. }) = old.tree {
            start / Lower::N
        } else {
            // Different initial starting point for every core
            self.trees.len() / self.local.len() * core
        };

        let drain_fn = || {
            for off in 1..self.local.len() {
                self.drain(core + off)?;
            }
            Ok(())
        };

        // Reserved a new tree an allocate a frame in it
        let cores = self.local.len();
        match self
            .trees
            .reserve(order, cores, start, |t| self.get_lower(t, order), drain_fn)
        {
            Ok(LocalTree { frame, free }) => {
                let new = Preferred::tree(frame, free, false);
                let success = self.swap_reserved(preferred, new, true);
                assert!(success);
                Ok(frame)
            }
            Err(e) => {
                warn!("Reserve failed {e:?}");
                // Rollback: Clear reserve flag
                let success = self.swap_reserved(preferred, Preferred::default(), true);
                assert!(success);
                Err(e)
            }
        }
    }

    /// Swap the current reserved tree out replacing it with a new one.
    /// The old tree is unreserved.
    /// Returns false if the swap failed.
    fn swap_reserved(&self, local: &Atom<Preferred>, new: Preferred, expect_locked: bool) -> bool {
        assert!(!new.locked);

        if let Ok(old) = local.fetch_update(|v| (v.locked == expect_locked).then_some(new)) {
            if let Some(LocalTree { frame: start, free }) = old.tree {
                self.trees.unreserve(start / Lower::N, free);
            }
            true
        } else {
            false
        }
    }
}

impl fmt::Debug for LLFree<'_> {
    fn fmt(&self, f: &mut fmt::Formatter<'_>) -> fmt::Result {
        writeln!(f, "{} {{", Self::name())?;

        writeln!(f, "    frames: {}", self.lower.frames())?;

        writeln!(f, "    trees: {:?} ({} framesize)", self.trees, Lower::N)?;
        let free_frames = self.free_frames();
        let free_huge_frames = self.free_huge_frames();
        writeln!(
            f,
            "    free frames: {free_frames} ({free_huge_frames} huge, {} trees)",
            free_frames.div_ceil(Lower::N)
        )?;

        for (t, local) in self.local.iter().enumerate() {
            writeln!(f, "    L{t:>2}: {:?}", local.preferred.load())?;
        }

        write!(f, "}}")?;
        Ok(())
    }
}

/// Core-local data
#[derive(Default)]
struct Local {
    /// Local copy of the reserved tree entry
    preferred: Atom<Preferred>,
    /// Last frees heuristic
    last_frees: Atom<LastFrees>,
}

impl Local {
    /// Threshold for the number of frees after which a tree is reserved
    const F: usize = 4;

    /// Add a tree index to the history, returing if there are enough frees
    fn frees_push(&self, tree_index: usize) -> bool {
        let res = self.last_frees.fetch_update(|v| {
            if v.tree_index() == tree_index {
                // fails if there are already enough frees
                (v.count() < Self::F).then_some(v.with_count(v.count() + 1))
            } else {
                Some(LastFrees::new().with_tree_index(tree_index).with_count(1))
            }
        });
        res.is_err() // no update -> enough frees
    }
}

impl fmt::Debug for Local {
    fn fmt(&self, f: &mut fmt::Formatter<'_>) -> fmt::Result {
        f.debug_struct("Local")
            .field("reserved", &self.preferred.load())
            .field("frees", &self.last_frees.load())
            .finish()
    }
}

/// Last frees heuristic that reserves trees where a lot of frees happen
/// to reduce false sharing on the tree counters.
#[bitfield(u64)]
#[derive(PartialEq, Eq)]
struct LastFrees {
    /// Tree index where the last free occurred
    #[bits(48)]
    tree_index: usize,
    /// Number of consecutive frees that happened in the same `tree_index`
    #[bits(16)]
    count: usize,
}
impl Atomic for LastFrees {
    type I = AtomicU64;
}

#[cfg(all(test, feature = "std"))]
mod test {
    use super::Local;

    /// Testing the related frames heuristic for frees
    #[test]
    fn last_frees() {
        let local = Local::default();
        let frame1 = 43;
        let i1 = frame1 / (512 * 512);
        assert!(!local.frees_push(i1));
        assert!(!local.frees_push(i1));
        assert!(!local.frees_push(i1));
        assert!(!local.frees_push(i1));
        assert!(local.frees_push(i1));
        assert!(local.frees_push(i1));
        let frame2 = 512 * 512 + 43;
        let i2 = frame2 / (512 * 512);
        assert_ne!(i1, i2);
        assert!(!local.frees_push(i2));
        assert!(!local.frees_push(i2));
        assert!(!local.frees_push(i1));
    }
}<|MERGE_RESOLUTION|>--- conflicted
+++ resolved
@@ -106,13 +106,8 @@
 
         // Create lower allocator
         let lower = Lower::new(frames, init, primary)?;
-<<<<<<< HEAD
-        //info!("Lower Allocater: {lower:#?}");
-        let (local, trees) = secondary.split_at_mut(local_size);
-=======
 
         let (local, trees) = secondary.split_at_mut(m.local_size);
->>>>>>> 2977b2ed
 
         // Init per-cpu data
         let local = unsafe { slice::from_raw_parts_mut(local.as_mut_ptr().cast(), cores) };
@@ -339,6 +334,7 @@
                     // Failure due to fragmentation
                     // Reset counters, reserve new entry and retry allocation
                     warn!("alloc failed o={order} => retry");
+                    info!("Allocator State: {:?}", &self);
                     // Increment global to prevent race condition with concurrent reservation
                     self.trees[tree.frame / Lower::N]
                         .fetch_update(|v| Some(v.inc(1 << order, Lower::N)))
@@ -361,19 +357,6 @@
                     return Err(Error::Retry);
                 }
             }
-<<<<<<< HEAD
-            Err(Error::Memory) => {
-                // Failure due to fragmentation
-                // Reset counters, reserve new entry and retry allocation
-                warn!("alloc failed o={order} => retry");
-                info!("Allocator State: {:?}", &self);
-                // Increment global to prevent race condition with concurrent reservation
-                self.trees[tree.frame / Lower::N]
-                    .fetch_update(|v| v.inc(1 << order, Lower::N))
-                    .expect("Undo failed");
-
-                self.reserve_or_wait(core, order)
-=======
 
             // The local tree is full -> reserve a new one
             self.reserve_and_get(core, order, preferred)
@@ -383,7 +366,6 @@
             // Wait for concurrent reservation to end
             if !spin_wait(CAS_RETRIES, || !local.preferred.load().locked) {
                 warn!("Timeout reservation wait");
->>>>>>> 2977b2ed
             }
             Err(Error::Retry)
         }
