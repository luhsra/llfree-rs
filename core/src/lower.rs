--- conflicted
+++ resolved
@@ -74,7 +74,6 @@
 }
 
 impl<'a> Lower<'a> {
-<<<<<<< HEAD
     /// Number of huge pages managed by a chunk
     #[cfg(feature = "16K")]
     pub const HP: usize = 8; // translates to 256MiB of memory managed by a chunk (or 2^14 Base Frames)
@@ -93,8 +92,6 @@
     pub const MAX_ORDER: usize = Self::HUGE_ORDER + 1; //MAX_ORDER for 16K is 11, as 2^11*2^14B (16KiB) = 2^25B -> 32 MiB
 
     //Metadata does not need to be adapted for 16K -> or DOES it? -> TODO: Align_up prüfen
-=======
->>>>>>> c6d3eb0a
     pub fn metadata_size(frames: usize) -> usize {
         let m = Metadata::new(frames);
         m.bitfield_size + m.table_size
@@ -183,16 +180,9 @@
         let mut huge = 0;
         for entry in self.children[start / TREE_FRAMES].iter() {
             free += entry.load().free();
-<<<<<<< HEAD
-            //info!("{:?}", entry.load());
-        }
-        //info!("number of free frames in tree: {free}");
-        free
-=======
             huge += (entry.load().free() == HUGE_FRAMES) as usize;
         }
         (free, huge)
->>>>>>> c6d3eb0a
     }
 
     /// Try allocating a new `frame` in the [LowerAlloc::N] sized chunk at `start`.
@@ -380,13 +370,8 @@
         }
     }
 
-<<<<<<< HEAD
     /// Allocate frames up to order 8 (or up to order 10 for 16K)
-    fn get_small(&self, start: usize, order: usize) -> Result<usize> {
-=======
-    /// Allocate frames up to order 8
     fn get_small(&self, start: usize, order: usize) -> Result<(usize, bool)> {
->>>>>>> c6d3eb0a
         debug_assert!(order < Bitfield::ORDER);
 
         let first_bf_i = align_down(start / Bitfield::LEN, TREE_HUGE);
@@ -544,13 +529,9 @@
     use super::Bitfield;
     use crate::lower::Lower;
     use crate::util::{aligned_buf, logging, WyRand};
-<<<<<<< HEAD
-    use crate::{thread, Error, Init, Result};
-=======
     use crate::{
         thread, Error, Flags, Init, Result, HUGE_FRAMES, MAX_ORDER, TREE_FRAMES, TREE_HUGE,
     };
->>>>>>> c6d3eb0a
 
     struct LowerTest<'a>(ManuallyDrop<Lower<'a>>);
 
@@ -760,15 +741,8 @@
     fn different_orders() {
         logging();
 
-<<<<<<< HEAD
-        const MAX_ORDER: usize = Lower::MAX_ORDER;
-        const FRAMES: usize = (1 << MAX_ORDER) * (MAX_ORDER + 2);
-
-        thread::pin(0);
-=======
         const FRAMES: usize = (MAX_ORDER + 2) << MAX_ORDER;
 
->>>>>>> c6d3eb0a
         let lower = LowerTest::create(FRAMES, Init::FreeAll).unwrap();
 
         assert_eq!(lower.free_frames(), lower.frames());
@@ -785,21 +759,6 @@
             }
         }
         rng.shuffle(&mut frames);
-<<<<<<< HEAD
-        warn!("allocate {num_frames} frames up to order {MAX_ORDER}");
-        assert!(FRAMES >= num_frames);
-        for (order, frame) in &mut frames {
-            for i in 0..lower.frames().div_ceil(Lower::N) {
-                match lower.get(i * Lower::N, *order) {
-                    Ok(f) => {
-                        *frame = f;
-                        break;
-                    }
-                    Err(Error::Memory) => continue,
-                    Err(e) => panic!("Error: {e:?}"),
-                }
-            }
-=======
         assert!(lower.frames() >= num_frames);
         warn!(
             "allocate {num_frames}/{} frames up to order {MAX_ORDER}",
@@ -822,7 +781,6 @@
                 }
             }
             panic!("Fragmented!");
->>>>>>> c6d3eb0a
         }
 
         assert_eq!(lower.frames() - lower.free_frames(), num_frames);
