use core::mem::{align_of, size_of};
use core::ops::{Index, RangeBounds};
use core::{fmt, slice};

use log::{error, info};

use crate::atomic::Atom;
use crate::entry::{LocalTree, Tree};
use crate::util::{align_down, size_of_slice, Align};
use crate::{Error, Result};

#[derive(Default)]
pub struct Trees<'a, const LN: usize> {
    /// Array of level 3 entries, which are the roots of the trees
    entries: &'a [Atom<Tree>],
}

impl<'a, const LN: usize> Index<usize> for Trees<'a, LN> {
    type Output = Atom<Tree>;

    fn index(&self, index: usize) -> &Self::Output {
        &self.entries[index]
    }
}

impl<'a, const LN: usize> fmt::Debug for Trees<'a, LN> {
    fn fmt(&self, f: &mut fmt::Formatter<'_>) -> fmt::Result {
        let max = self.entries.len();
        let mut free = 0;
        let mut partial = 0;
<<<<<<< HEAD
        for e in &*self.entries {
            let f = e.load();
            if !f.reserved() {
                if f.free() == LN {
                    free += 1;
                } else if f.free() > Self::MIN_FREE {
                    partial += 1;
                }
            } 
            
=======
        for e in self.entries {
            let f = e.load().free();
            if f == LN {
                free += 1;
            } else if f > Self::MIN_FREE {
                partial += 1;
            }
>>>>>>> 2977b2ed
        }
        write!(f, "(total: {max}, free: {free}, partial: {partial})")?;
        Ok(())
    }
}

impl<'a, const LN: usize> Trees<'a, LN> {
    pub const MIN_FREE: usize = 1 << 10;
    pub const MAX_FREE: usize = LN - (1 << 10);

    pub fn metadata_size(frames: usize) -> usize {
        // Event thought the elements are not cache aligned, the whole array should be
        size_of_slice::<Atom<Tree>>(frames.div_ceil(LN)).next_multiple_of(align_of::<Align>())
    }

    /// Initialize the tree array
    pub fn new<F: Fn(usize) -> usize>(
        frames: usize,
        buffer: &'a mut [u8],
        free_in_tree: F,
    ) -> Self {
        assert!(buffer.len() >= Self::metadata_size(frames));

        let len = frames.div_ceil(LN);
        let entries: &mut [Atom<Tree>] =
            unsafe { slice::from_raw_parts_mut(buffer.as_mut_ptr().cast(), len) };

        for (i, e) in entries.iter_mut().enumerate() {
            let frames = free_in_tree(i * LN);
            *e = Atom::new(Tree::with(frames, false));
        }

        Self { entries }
    }

    pub fn len(&self) -> usize {
        self.entries.len()
    }

    pub fn iter(&self) -> impl Iterator<Item = &Atom<Tree>> {
        self.entries.iter()
    }

    /// Unreserve an entry, adding the local entry counter to the global one
    pub fn unreserve(&self, i: usize, free: usize) {
        if let Err(t) = self[i].fetch_update(|v| v.unreserve_add(free, LN)) {
            error!("Unreserve failed i{i} {t:?} + {free}");
            panic!()
        }
    }

    /// Find and reserve a free tree
    pub fn reserve_far(
        &self,
        start: usize,
        free: impl RangeBounds<usize> + Clone,
        mut get_lower: impl FnMut(LocalTree) -> Result<LocalTree>,
    ) -> Result<LocalTree> {
        // Just search linearly through the array
        for i in 0..self.entries.len() {
            let i = (i + start) % self.entries.len();
            if let Ok(entry) = self[i].fetch_update(|v| v.reserve(free.clone())) {
                match get_lower(LocalTree {
                    frame: i * LN,
                    free: entry.free(),
                }) {
                    Err(Error::Memory) => {
                        self[i]
                            .fetch_update(|v| v.unreserve_add(entry.free(), LN))
                            .expect("Rollback failed");
                    }
                    r => return r,
                }
            }
        }
        Err(Error::Memory)
    }

    /// Find and reserve partial tree or one that is close
    fn reserve_partial(
        &self,
        cores: usize,
        start: usize,
        mut get_lower: impl FnMut(LocalTree) -> Result<LocalTree>,
    ) -> Result<LocalTree> {
        // One quater of the per-CPU memory
        let near = ((self.entries.len() / cores) / 4).max(1) as isize;

        // Positive modulo and cacheline alignment
        const CACHELINE: usize = align_of::<Align>() / size_of::<Tree>();
        let start = align_down(start + self.entries.len(), CACHELINE) as isize;

        // Search the the array for a partially or entirely free tree
        // This speeds up the search drastically if many trees are free
        for i in 1..near {
            // Alternating between before and after this entry
            let off = if i % 2 == 0 { i / 2 } else { -i.div_ceil(2) };
            let i = (start + off) as usize % self.entries.len();
            if let Ok(entry) = self[i].fetch_update(|v| v.reserve(Self::MIN_FREE..)) {
                match get_lower(LocalTree {
                    frame: i * LN,
                    free: entry.free(),
                }) {
                    Err(Error::Memory) => {
                        info!("Fragmentation -> continue reservation");
                        self[i]
                            .fetch_update(|v| v.unreserve_add(entry.free(), LN))
                            .expect("Rollback failed");
                    }
                    r => return r,
                }
            }
        }

        // Search the rest of the array for a partially but not entirely free tree
        for i in near..=self.entries.len() as isize {
            // Alternating between before and after this entry
            let off = if i % 2 == 0 { i / 2 } else { -i.div_ceil(2) };
            let i = (start + off) as usize % self.entries.len();
            if let Ok(entry) = self[i].fetch_update(|v| v.reserve(Self::MIN_FREE..Self::MAX_FREE)) {
                match get_lower(LocalTree {
                    frame: i * LN,
                    free: entry.free(),
                }) {
                    Err(Error::Memory) => {
                        info!("Fragmentation -> continue reservation");
                        self[i]
                            .fetch_update(|v| v.unreserve_add(entry.free(), LN))
                            .expect("Rollback failed");
                    }
                    r => return r,
                }
            }
        }
        Err(Error::Memory)
    }

    /// Reserves a new tree, prioritizing partially filled trees.
    pub fn reserve(
        &self,
        order: usize,
        cores: usize,
        start: usize,
        get_lower: impl FnMut(LocalTree) -> Result<LocalTree> + Copy,
        drain: impl FnOnce() -> Result<()>,
    ) -> Result<LocalTree> {
        // search for a partially filled tree
        match self.reserve_partial(cores, start, get_lower) {
            Err(Error::Memory) => {}
            r => return r,
        }
        // fallback to any tree
        match self.reserve_far(start, (1 << order).., get_lower) {
            Err(Error::Memory) => {}
            r => return r,
        }
        // fallback to draining all reservations from other cores
        drain()?;
        self.reserve_far(start, (1 << order).., get_lower)
    }
}<|MERGE_RESOLUTION|>--- conflicted
+++ resolved
@@ -28,18 +28,6 @@
         let max = self.entries.len();
         let mut free = 0;
         let mut partial = 0;
-<<<<<<< HEAD
-        for e in &*self.entries {
-            let f = e.load();
-            if !f.reserved() {
-                if f.free() == LN {
-                    free += 1;
-                } else if f.free() > Self::MIN_FREE {
-                    partial += 1;
-                }
-            } 
-            
-=======
         for e in self.entries {
             let f = e.load().free();
             if f == LN {
@@ -47,7 +35,6 @@
             } else if f > Self::MIN_FREE {
                 partial += 1;
             }
->>>>>>> 2977b2ed
         }
         write!(f, "(total: {max}, free: {free}, partial: {partial})")?;
         Ok(())
