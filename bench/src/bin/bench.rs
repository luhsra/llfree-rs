#![feature(allocator_api)]
#![feature(new_uninit)]

use core::{fmt, slice};
use std::fs::File;
use std::hint::black_box;
use std::io::Write;
use std::sync::atomic::Ordering;
use std::sync::Barrier;
use std::time::Instant;

use clap::{Parser, ValueEnum};
use llfree::frame::Frame;
use llfree::mmap::{self, MMap};
use llfree::util::{self, aligned_buf, WyRand};
use llfree::wrapper::NvmAlloc;
#[cfg(feature = "llc")]
use llfree::LLC;
use llfree::{thread, Alloc, Flags, LLFree, Result, MAX_ORDER};
use log::warn;

/// Number of allocations per block
const RAND_BLOCK_SIZE: usize = 8;

/// Benchmarking the allocators against each other.
#[derive(Parser, Debug)]
#[command(about, version, author)]
struct Args {
    #[arg(value_enum)]
    bench: Benchmark,
    /// Names of the allocators to be benchmarked.
    allocs: Vec<String>,
    /// Tested number of threads / allocations / filling levels, depending on benchmark.
    #[arg(short, long, default_value = "1")]
    x: Vec<usize>,
    /// Max number of threads.
    #[arg(short, long, default_value = "6")]
    threads: usize,
    /// Where to store the benchmark results in csv format.
    #[arg(short, long, default_value = "bench/out/bench.csv")]
    outfile: String,
    /// DAX file to be used for the allocator.
    #[arg(long)]
    dax: Option<String>,
    /// Number of repetitions.
    #[arg(short, long, default_value_t = 1)]
    iterations: usize,
    /// Specifies how many pages should be allocated: #pages = 2^order
    #[arg(short = 's', long, default_value = "0")]
    order: Vec<usize>,
    /// Max amount of memory in GiB.
    #[arg(short, long, default_value_t = 16)]
    memory: usize,
    /// Use every n-th cpu.
    #[arg(long, default_value_t = 1)]
    stride: usize,

    #[arg(long, default_value_t = 0)]
    offset: usize,
}

fn main() {
    let Args {
        bench,
        allocs,
        x,
        threads,
        outfile,
        dax,
        iterations,
        order,
        memory,
        stride,
        offset,
    } = Args::parse();

    util::logging();

    if stride > 1 {
        thread::STRIDE.store(stride, Ordering::Relaxed);
    }

    if offset > 0 {
        thread::OFFSET.store(offset, Ordering::Relaxed);
    }

    assert!(memory >= 1);

    let mut out = File::create(outfile).unwrap();
    writeln!(out, "alloc,x,order,iteration,memory,{}", Perf::header()).unwrap();

    warn!("Allocating orders {order:?}");

<<<<<<< HEAD
    let frames = (memory * (1 << 30)) / Frame::SIZE;
    //let mut mapping = mapping(0x1000_0000_0000, memory * PT_LEN * PT_LEN, dax);
    let mut mapping = mapping(0x1000_0000_0000, frames, dax);
=======
    let mut mapping = mapping(0x1000_0000_0000, (memory << 30) / Frame::SIZE, dax);

>>>>>>> c6d3eb0a
    for x in x {
        for o in order.iter().copied() {
            assert!(o <= MAX_ORDER);
            for name in &allocs {
                for i in 0..iterations {
                    let perf = bench.run(name, &mut mapping, o, threads, x);
                    writeln!(out, "{name},{x},{o},{i},{memory},{perf}").unwrap();
                }
            }
        }
    }
    warn!("Ok");
    drop(allocs); // drop first
}

#[allow(unused_variables)]
pub fn mapping(begin: usize, length: usize, dax: Option<String>) -> Box<[Frame], MMap> {
    #[cfg(target_os = "linux")]
    if let Some(file) = dax {
        warn!("MMap file {file} l={}G", (length * Frame::SIZE) >> 30);
        return mmap::file(begin, length, &file, true);
    }
    warn!("Mapping {length} frames ({} bytes).", length * Frame::SIZE);
    mmap::anon(begin, length, false, false)
}

/// Reduced, VTable-compatible alloc trait for dynamic dispatch
trait DynAlloc: fmt::Debug + Send + Sync {
    fn get(&self, core: usize, order: usize) -> Result<usize>;
    fn put(&self, core: usize, frame: usize, order: usize) -> Result<()>;

    fn frames(&self) -> usize;
    fn allocated_frames(&self) -> usize;
}

impl<'a, T: Alloc<'a>> DynAlloc for NvmAlloc<'a, T> {
    fn get(&self, core: usize, order: usize) -> Result<usize> {
        Alloc::get(self, core, Flags::o(order))
    }
    fn put(&self, core: usize, frame: usize, order: usize) -> Result<()> {
        Alloc::put(self, core, frame, Flags::o(order))
    }
    fn frames(&self) -> usize {
        Alloc::frames(self)
    }
    fn allocated_frames(&self) -> usize {
        Alloc::allocated_frames(self)
    }
}

fn alloc<'a>(name: &str, cores: usize, zone: &'a mut [Frame]) -> Box<dyn DynAlloc + 'a> {
    #[cfg(feature = "llc")]
    if LLC::name() == name {
        let volatile =
            aligned_buf(NvmAlloc::<LLC>::metadata_size(cores, zone.len()).secondary).leak();
        return Box::new(NvmAlloc::<LLC>::create(cores, zone, false, volatile).unwrap());
    }
    if LLFree::name() == name {
        let volatile =
            aligned_buf(NvmAlloc::<LLFree>::metadata_size(cores, zone.len()).secondary).leak();
        return Box::new(NvmAlloc::<LLFree>::create(cores, zone, false, volatile).unwrap());
    }
    panic!("Unknown allocator");
}

#[derive(Debug, Clone, Copy, ValueEnum)]
enum Benchmark {
    /// Allocate half the memory at once and free it afterwards
    Bulk,
    /// Initially allocate half the memory and then repeatedly allocate and free the same page
    Repeat,
    /// Initially allocate half the memory and then repeatedly free an random page
    /// and replace it with a newly allocated one
    Rand,
    /// Like `rand`, but reallocating multiple pages in close proximity
    RandBlock,
    /// Compute times for different filling levels
    Filling,
}

impl Benchmark {
    fn run(
        self,
        name: &str,
        mapping: &mut [Frame],
        order: usize,
        threads: usize,
        x: usize,
    ) -> Perf {
        warn!(">>> bench {self:?} x={x} o={order} {name}\n");
        let mut alloc = alloc(name, threads, mapping);

        match self {
            Benchmark::Bulk => bulk(alloc.as_mut(), order, threads, x),
            Benchmark::Repeat => repeat(alloc.as_mut(), order, threads, x),
            Benchmark::Rand => rand(alloc.as_mut(), order, threads, x),
            Benchmark::RandBlock => rand_block(alloc.as_mut(), order, threads, x),
            Benchmark::Filling => filling(alloc.as_mut(), order, threads, x),
        }
    }
}

fn bulk(alloc: &mut dyn DynAlloc, order: usize, max_threads: usize, threads: usize) -> Perf {
    assert!(threads <= max_threads);
    let timer = Instant::now();
    let init = timer.elapsed().as_millis();
    let allocs = alloc.frames() / max_threads / 2 / (1 << order);

    let barrier = Barrier::new(threads);
    let mut perf = Perf::avg(thread::parallel(0..threads, |t| {
        let mut get = 0;
        let mut put = 0;

        let total = Instant::now();

        let mut pages = Vec::with_capacity(allocs);

        for _ in 0..(1 << order) {
            thread::pin(t);

            barrier.wait();
            let timer = Instant::now();
            for _ in 0..allocs {
                pages.push(alloc.get(t, order).unwrap());
            }
            get += timer.elapsed().as_nanos() / allocs as u128;

            barrier.wait();
            let timer = Instant::now();
            while let Some(page) = pages.pop() {
                alloc.put(t, page, order).unwrap();
            }
            put += timer.elapsed().as_nanos() / allocs as u128;
        }
        get /= 1 << order;
        put /= 1 << order;

        Perf {
            get_min: get,
            get_avg: get,
            get_max: get,
            put_min: put,
            put_avg: put,
            put_max: put,
            init: 0,
            total: total.elapsed().as_millis(),
            allocs: allocs * (1 << order),
        }
    }));
    assert_eq!(alloc.allocated_frames(), 0, "{alloc:?}");

    perf.init = init;
    perf.allocs = allocs;
    perf
}

fn repeat(alloc: &mut dyn DynAlloc, order: usize, max_threads: usize, threads: usize) -> Perf {
    assert!(threads <= max_threads);
    let timer = Instant::now();
    let init = timer.elapsed().as_millis();

    let allocs = alloc.frames() / max_threads / 2 / (1 << order);
    let barrier = Barrier::new(threads);
    let mut perf = Perf::avg(thread::parallel(0..threads, |t| {
        thread::pin(t);
        for _ in 0..allocs {
            alloc.get(t, order).unwrap();
        }

        barrier.wait();
        let timer = Instant::now();
        for _ in 0..(1 << order) {
            for _ in 0..allocs {
                let page = alloc.get(t, order).unwrap();
                let page = black_box(page);
                alloc.put(t, page, order).unwrap();
            }
        }

        let realloc = timer.elapsed().as_nanos() / (allocs * (1 << order)) as u128;
        Perf {
            get_min: realloc,
            get_avg: realloc,
            get_max: realloc,
            put_min: realloc,
            put_avg: realloc,
            put_max: realloc,
            init: 0,
            total: timer.elapsed().as_millis(),
            allocs,
        }
    }));
    assert_eq!(alloc.allocated_frames(), allocs * threads * (1 << order));

    perf.init = init;
    perf.allocs = allocs;
    perf
}

fn rand(alloc: &mut dyn DynAlloc, order: usize, max_threads: usize, threads: usize) -> Perf {
    assert!(threads <= max_threads);
    let timer = Instant::now();
    let init = timer.elapsed().as_millis();

    let allocs = alloc.frames() / max_threads / 2 / (1 << order);
    let barrier = Barrier::new(threads);

    let mut all_pages = vec![0; allocs * threads];
    let all_pages_ptr = all_pages.as_mut_ptr() as usize;

    let chunks = all_pages.chunks_mut(allocs).enumerate();
    let mut perf = Perf::avg(thread::parallel(chunks, |(t, pages)| {
        thread::pin(t);

        let timer = Instant::now();
        let mut get = 0;
        let mut put = 0;
        for _ in 0..(1 << order) {
            barrier.wait();
            let timer = Instant::now();
            for page in pages.iter_mut() {
                *page = alloc.get(t, order).unwrap();
            }
            get += timer.elapsed().as_nanos() / allocs as u128;

            barrier.wait();
            if t == 0 {
                assert_eq!(pages.len(), allocs);
                assert_eq!(alloc.allocated_frames(), allocs * threads * (1 << order));
                // Shuffle between all cores
                let pages = unsafe {
                    slice::from_raw_parts_mut(all_pages_ptr as *mut u64, allocs * threads)
                };
                WyRand::new(42).shuffle(pages);
            }
            barrier.wait();

            let timer = Instant::now();
            for page in pages.iter() {
                alloc.put(t, *page, order).unwrap();
            }
            put += timer.elapsed().as_nanos() / allocs as u128;
        }
        get /= 1 << order;
        put /= 1 << order;

        Perf {
            get_min: get,
            get_avg: get,
            get_max: get,
            put_min: put,
            put_avg: put,
            put_max: put,
            init: 0,
            total: timer.elapsed().as_millis(),
            allocs,
        }
    }));
    assert_eq!(alloc.allocated_frames(), 0);

    perf.init = init;
    perf.allocs = allocs;
    perf
}

/// reallocate multiple in close proximity at once
fn rand_block(alloc: &mut dyn DynAlloc, order: usize, max_threads: usize, threads: usize) -> Perf {
    assert!(threads <= max_threads);
    let timer = Instant::now();
    let init = timer.elapsed().as_millis();

    let allocs = alloc.frames() / max_threads / 2 / (1 << order);
    let barrier = Barrier::new(threads);

    let mut all_pages = vec![0; allocs * threads];
    let all_pages_ptr = all_pages.as_mut_ptr() as usize;

    let chunks = all_pages.chunks_mut(allocs).enumerate();
    let mut perf = Perf::avg(thread::parallel(chunks, |(t, pages)| {
        thread::pin(t);

        for page in pages.iter_mut() {
            *page = alloc.get(t, order).unwrap();
        }

        barrier.wait();
        if t == 0 {
            let blocks = allocs / RAND_BLOCK_SIZE;
            assert!(blocks > 0);
            // Shuffle blocks between all cores
            let mut rng = WyRand::new(t as _);
            let pages =
                unsafe { slice::from_raw_parts_mut(all_pages_ptr as *mut u64, allocs * threads) };
            for _ in 0..blocks {
                let i = (rng.range(0..blocks as u64) as usize) * RAND_BLOCK_SIZE;
                let j = (rng.range(0..blocks as u64) as usize) * RAND_BLOCK_SIZE;
                if i != j {
                    for k in 0..RAND_BLOCK_SIZE {
                        pages.swap(i + k, j + k);
                    }
                }
            }
        }
        barrier.wait();

        let timer = Instant::now();
        for page in pages {
            alloc.put(t, *page, order).unwrap();
        }
        let put = timer.elapsed().as_nanos() / allocs as u128;

        Perf {
            get_min: 0,
            get_avg: 0,
            get_max: 0,
            put_min: put,
            put_avg: put,
            put_max: put,
            init: 0,
            total: timer.elapsed().as_millis(),
            allocs,
        }
    }));
    assert_eq!(alloc.allocated_frames(), 0);

    perf.init = init;
    perf.allocs = allocs;
    perf
}

fn filling(alloc: &mut dyn DynAlloc, order: usize, threads: usize, level: usize) -> Perf {
    let timer = Instant::now();
    let init = timer.elapsed().as_millis();

    let allocs = alloc.frames() / threads / (1 << order);

    // Allocate to filling level
    let fill = (allocs * level) / 100;
    let allocs = allocs / 100; // allocate 1%
    warn!("fill={fill} allocs={allocs}");

    assert!((fill + allocs) * threads < alloc.frames());

    let barrier = Barrier::new(threads);
    let mut perf = Perf::avg(thread::parallel(0..threads, |t| {
        thread::pin(t);
        for _ in 0..fill {
            alloc.get(t, order).unwrap();
        }
        barrier.wait();

        let mut pages = Vec::with_capacity(allocs);
        barrier.wait();

        let mut get = 0;
        let mut put = 0;
        const N: usize = 100;
        for _ in 0..N {
            // Operate on filling level.
            let timer = Instant::now();
            for _ in 0..allocs {
                let Ok(page) = alloc.get(t, order) else {
                    break;
                };
                pages.push(page);
            }
            let num_alloc = pages.len();
            get += timer.elapsed().as_nanos() / num_alloc as u128;

            if num_alloc < allocs {
                warn!("Allocator completely full {num_alloc}");
            }

            let timer = Instant::now();
            while let Some(page) = pages.pop() {
                alloc.put(t, page, order).unwrap();
            }
            put += timer.elapsed().as_nanos() / num_alloc as u128;
        }
        get /= N as u128;
        put /= N as u128;

        Perf {
            get_min: get,
            get_avg: get,
            get_max: get,
            put_min: put,
            put_avg: put,
            put_max: put,
            init: 0,
            total: 0,
            allocs,
        }
    }));
    assert_eq!(alloc.allocated_frames(), fill * threads * (1 << order));

    perf.init = init;
    perf.allocs = allocs;
    perf
}

#[derive(Debug)]
struct Perf {
    get_min: u128,
    get_avg: u128,
    get_max: u128,
    put_min: u128,
    put_avg: u128,
    put_max: u128,
    init: u128,
    total: u128,
    allocs: usize,
}

impl Default for Perf {
    fn default() -> Self {
        Self {
            get_min: u128::MAX,
            get_avg: 0,
            get_max: 0,
            put_min: u128::MAX,
            put_avg: 0,
            put_max: 0,
            init: 0,
            total: 0,
            allocs: 0,
        }
    }
}

impl Perf {
    fn avg(iter: impl IntoIterator<Item = Perf>) -> Perf {
        let mut res = Perf::default();
        let mut counter = 0;
        for p in iter {
            res.get_min = res.get_min.min(p.get_min);
            res.get_avg += p.get_avg;
            res.get_max = res.get_max.max(p.get_max);
            res.put_min = res.put_min.min(p.put_min);
            res.put_avg += p.put_avg;
            res.put_max = res.put_max.max(p.put_max);
            res.init += p.init;
            res.total += p.total;
            res.allocs += p.allocs;
            counter += 1;
        }
        assert!(counter > 0);
        res.get_avg /= counter;
        res.put_avg /= counter;
        res.init /= counter;
        res.total /= counter;
        res.allocs /= counter as usize;
        res
    }
    fn header() -> &'static str {
        "get_min,get_avg,get_max,put_min,put_avg,put_max,init,total,allocs"
    }
}

impl fmt::Display for Perf {
    fn fmt(&self, f: &mut fmt::Formatter<'_>) -> fmt::Result {
        let Perf {
            get_min,
            get_avg,
            get_max,
            put_min,
            put_avg,
            put_max,
            init,
            total,
            allocs,
        } = self;
        write!(
            f,
            "{get_min},{get_avg},{get_max},{put_min},{put_avg},{put_max},{init},{total},{allocs}"
        )
    }
}<|MERGE_RESOLUTION|>--- conflicted
+++ resolved
@@ -91,14 +91,8 @@
 
     warn!("Allocating orders {order:?}");
 
-<<<<<<< HEAD
-    let frames = (memory * (1 << 30)) / Frame::SIZE;
-    //let mut mapping = mapping(0x1000_0000_0000, memory * PT_LEN * PT_LEN, dax);
-    let mut mapping = mapping(0x1000_0000_0000, frames, dax);
-=======
     let mut mapping = mapping(0x1000_0000_0000, (memory << 30) / Frame::SIZE, dax);
 
->>>>>>> c6d3eb0a
     for x in x {
         for o in order.iter().copied() {
             assert!(o <= MAX_ORDER);
